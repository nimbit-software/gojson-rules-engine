package rulesengine

import (
	"encoding/json"
	"errors"
	"fmt"
	"reflect"
)

// Condition represents a condition in the rule engine
type Condition struct {
	Priority   int
	Name       string
	Operator   string
	Value      interface{}
	Fact       string
	FactResult interface{}
	Result     interface{}
	Params     map[string]interface{}
	Path       string
	Condition  string
	All        []*Condition
	Any        []*Condition
	Not        *Condition
}

func (c *Condition) SetPriority(priority int) {
	c.Priority = priority
}

// NewCondition creates a new Condition instance
func NewCondition(input Condition) (*Condition, error) {
	cond := &Condition{
		Operator: input.Operator,
		Fact:     input.Fact,
		Path:     input.Path,
		Value:    input.Value,
		Priority: input.Priority,
	}

	if cond.Operator == "" {
		return nil, errors.New("condition: constructor 'operator' property required")
	}

	// Handle boolean operators: "all", "any", and "not"
	switch cond.Operator {
	case "all":
		if len(input.All) == 0 {
			return nil, errors.New(`"all" must be an array of conditions`)
		}
<<<<<<< HEAD
		for _, subCondition := range input.All {
			newSubCondition, err := NewCondition(*subCondition)
			if err != nil {
				return nil, err
			}
			cond.All = append(cond.All, newSubCondition)
=======

		cond.Operator = booleanOperator

		if priority, err := ParsePriority(properties); err == nil {
			cond.Priority = priority
		} else if err.Code == "INVALID_PRIORITY_TYPE" || err.Code == "INVALID_PRIORITY_VALUE" {
			return nil, err
		} else {
			cond.Priority = 1
>>>>>>> f0646c72
		}
	case "any":
		if len(input.Any) == 0 {
			return nil, errors.New(`"any" must be an array of conditions`)
		}
		for _, subCondition := range input.Any {
			newSubCondition, err := NewCondition(*subCondition)
			if err != nil {
				return nil, err
			}
			cond.Any = append(cond.Any, newSubCondition)
		}
	case "not":
		if input.Not == nil {
			return nil, errors.New(`"not" cannot be an array and must have a single sub-condition`)
		}
		newSubCondition, err := NewCondition(*input.Not)
		if err != nil {
			return nil, err
		}
		cond.Not = newSubCondition
	default:
		// Non-boolean condition must have 'fact', 'operator', and 'value'
		if cond.Fact == "" {
			return nil, errors.New(`condition: constructor 'fact' property required`)
		}
<<<<<<< HEAD
		if cond.Value == nil {
			return nil, errors.New(`condition: constructor 'value' property required`)
=======
		cond.Operator = properties["operator"].(string)
		cond.Value = properties["value"]
		if priority, err := ParsePriority(properties); err == nil {
			cond.Priority = priority
		} else if err.Code == "INVALID_PRIORITY_TYPE" || err.Code == "INVALID_PRIORITY_VALUE" {
			return nil, err
>>>>>>> f0646c72
		}
	}

	return cond, nil
}

// ToJSON converts the condition to a JSON-friendly structure
func (c *Condition) ToJSON(stringify bool) (interface{}, error) {
	props := map[string]interface{}{}
	if c.Priority != 0 {
		props["priority"] = c.Priority
	}
	if c.Name != "" {
		props["name"] = c.Name
	}
	if oper := c.booleanOperator(); oper != "" {
		if c.All != nil {
			allConditions := make([]interface{}, len(c.All))
			for i, condition := range c.All {
				jsonCondition, err := condition.ToJSON(false)
				if err != nil {
					return nil, err
				}
				allConditions[i] = jsonCondition
			}
			props["all"] = allConditions
		}
		if c.Any != nil {
			anyConditions := make([]interface{}, len(c.Any))
			for i, condition := range c.Any {
				jsonCondition, err := condition.ToJSON(false)
				if err != nil {
					return nil, err
				}
				anyConditions[i] = jsonCondition
			}
			props["any"] = anyConditions
		}
		if c.Not != nil {
			jsonCondition, err := c.Not.ToJSON(false)
			if err != nil {
				return nil, err
			}
			props["not"] = jsonCondition
		}
	} else if c.IsConditionReference() {
		props["condition"] = c.Condition
	} else {
		props["operator"] = c.Operator
		props["value"] = c.Value
		props["fact"] = c.Fact
		if c.FactResult != nil {
			props["factResult"] = c.FactResult
		}
		if c.Result != nil {
			props["result"] = c.Result
		}
		if c.Params != nil {
			props["params"] = c.Params
		}
		if c.Path != "" {
			props["path"] = c.Path
		}
	}

	if stringify {
		jsonStr, err := json.Marshal(props)
		if err != nil {
			return nil, err
		}
		return string(jsonStr), nil
	}
	return props, nil
}

// Evaluate evaluates the condition against the given almanac and operator map
func (c *Condition) Evaluate(almanac *Almanac, operatorMap map[string]Operator) (*EvaluationResult, error) {
	if reflect.ValueOf(almanac).IsZero() {
		return nil, errors.New("almanac required")
	}
	if reflect.ValueOf(operatorMap).IsZero() {
		return nil, errors.New("operatorMap required")
	}
	if c.IsBooleanOperator() {
		return nil, errors.New("Cannot evaluate() a boolean condition")
	}

	op, ok := operatorMap[c.Operator]
	if !ok {
		return nil, fmt.Errorf("Unknown operator: %s", c.Operator)
	}

	rightHandSideValue, err := almanac.GetValue(c.Value)
	if err != nil {
		return nil, err
	}
	leftHandSideValue, err := almanac.FactValue(c.Fact, c.Params, c.Path)
	if err != nil {
		return nil, err
	}

	result := op.Evaluate(leftHandSideValue, rightHandSideValue)
	Debug(fmt.Sprintf(`condition::evaluate <%v %s %v?> (%v)`, leftHandSideValue, c.Operator, rightHandSideValue, result))

	return &EvaluationResult{
		Result:             result,
		LeftHandSideValue:  leftHandSideValue,
		RightHandSideValue: rightHandSideValue,
		Operator:           c.Operator,
	}, nil
}

// booleanOperator returns the boolean operator for the condition
func booleanOperator(condition *Condition) string {
	if len(condition.Any) > 0 {
		return "any"
	} else if len(condition.All) > 0 {
		return "all"
	} else if condition.Not != nil {
		return "not"
	}
	return ""
}

// booleanOperator returns the condition's boolean operator
func (c *Condition) booleanOperator() string {
	if c == nil {
		return ""
	}
	if c.All != nil {
		return "all"
	}
	if c.Any != nil {
		return "any"
	}
	if c.Not != nil {
		return "not"
	}
	return ""
}

// IsBooleanOperator returns whether the operator is boolean ('all', 'any', 'not')
func (c *Condition) IsBooleanOperator() bool {
	return c.booleanOperator() != ""
}

// isConditionReference returns whether the condition represents a reference to a condition
func (c *Condition) IsConditionReference() bool {
	if c == nil {
		return false
	}
	_, ok := reflect.TypeOf(*c).FieldByName("Condition")
	return ok && c.Condition != ""
}<|MERGE_RESOLUTION|>--- conflicted
+++ resolved
@@ -9,7 +9,7 @@
 
 // Condition represents a condition in the rule engine
 type Condition struct {
-	Priority   int
+	Priority   *int
 	Name       string
 	Operator   string
 	Value      interface{}
@@ -24,96 +24,60 @@
 	Not        *Condition
 }
 
-func (c *Condition) SetPriority(priority int) {
-	c.Priority = priority
-}
-
-// NewCondition creates a new Condition instance
-func NewCondition(input Condition) (*Condition, error) {
-	cond := &Condition{
-		Operator: input.Operator,
-		Fact:     input.Fact,
-		Path:     input.Path,
-		Value:    input.Value,
-		Priority: input.Priority,
-	}
-
-	if cond.Operator == "" {
-		return nil, errors.New("condition: constructor 'operator' property required")
-	}
-
-	// Handle boolean operators: "all", "any", and "not"
-	switch cond.Operator {
-	case "all":
-		if len(input.All) == 0 {
-			return nil, errors.New(`"all" must be an array of conditions`)
-		}
-<<<<<<< HEAD
-		for _, subCondition := range input.All {
-			newSubCondition, err := NewCondition(*subCondition)
-			if err != nil {
-				return nil, err
-			}
-			cond.All = append(cond.All, newSubCondition)
-=======
-
-		cond.Operator = booleanOperator
-
-		if priority, err := ParsePriority(properties); err == nil {
-			cond.Priority = priority
-		} else if err.Code == "INVALID_PRIORITY_TYPE" || err.Code == "INVALID_PRIORITY_VALUE" {
-			return nil, err
-		} else {
-			cond.Priority = 1
->>>>>>> f0646c72
-		}
-	case "any":
-		if len(input.Any) == 0 {
-			return nil, errors.New(`"any" must be an array of conditions`)
-		}
-		for _, subCondition := range input.Any {
-			newSubCondition, err := NewCondition(*subCondition)
-			if err != nil {
-				return nil, err
-			}
-			cond.Any = append(cond.Any, newSubCondition)
-		}
-	case "not":
-		if input.Not == nil {
-			return nil, errors.New(`"not" cannot be an array and must have a single sub-condition`)
-		}
-		newSubCondition, err := NewCondition(*input.Not)
-		if err != nil {
-			return nil, err
-		}
-		cond.Not = newSubCondition
-	default:
-		// Non-boolean condition must have 'fact', 'operator', and 'value'
-		if cond.Fact == "" {
-			return nil, errors.New(`condition: constructor 'fact' property required`)
-		}
-<<<<<<< HEAD
-		if cond.Value == nil {
-			return nil, errors.New(`condition: constructor 'value' property required`)
-=======
-		cond.Operator = properties["operator"].(string)
-		cond.Value = properties["value"]
-		if priority, err := ParsePriority(properties); err == nil {
-			cond.Priority = priority
-		} else if err.Code == "INVALID_PRIORITY_TYPE" || err.Code == "INVALID_PRIORITY_VALUE" {
-			return nil, err
->>>>>>> f0646c72
-		}
-	}
-
-	return cond, nil
+// Validate checks if the Condition is valid based on the business rules
+func (c *Condition) Validate() error {
+	// Validate priority (must be greater than 0 if set)
+	if c.Priority != nil && *c.Priority <= 0 {
+		return errors.New("priority must be greater than zero")
+	}
+
+	// Validate that if any of Value, Fact, or Operator are set, all three must be set
+	if c.Value != nil || c.Operator != "" || c.Fact != "" {
+		if c.Value == nil || c.Operator == "" || c.Fact == "" {
+			return errors.New("if value, operator, or fact are set, all three must be provided")
+		}
+	}
+
+	// If Any, All, or Not are set, Value, Operator, and Fact must not be set
+	if (len(c.Any) > 0 || len(c.All) > 0 || c.Not != nil) && (c.Value != nil || c.Operator != "" || c.Fact != "") {
+		return errors.New("value, operator, and fact must not be set if any, all, or not conditions are provided")
+	}
+
+	// Path should only be set if Value is set
+	if c.Path != "" && c.Value == nil {
+		return errors.New("path can only be set if value is provided")
+	}
+
+	return nil
+}
+
+// UnmarshalJSON is a custom JSON unmarshaller for the Condition struct with validation
+func (c *Condition) UnmarshalJSON(data []byte) error {
+	// Create a temporary struct to hold the incoming data
+	type Alias Condition // Alias to avoid infinite recursion in UnmarshalJSON
+	temp := &struct {
+		*Alias
+	}{
+		Alias: (*Alias)(c),
+	}
+
+	// Unmarshal the JSON data into the temp struct
+	if err := json.Unmarshal(data, &temp); err != nil {
+		return err
+	}
+
+	// Validate the condition after unmarshaling
+	if err := c.Validate(); err != nil {
+		return err
+	}
+	return nil
 }
 
 // ToJSON converts the condition to a JSON-friendly structure
 func (c *Condition) ToJSON(stringify bool) (interface{}, error) {
 	props := map[string]interface{}{}
-	if c.Priority != 0 {
-		props["priority"] = c.Priority
+	if c.Priority != nil {
+		props["priority"] = *c.Priority
 	}
 	if c.Name != "" {
 		props["name"] = c.Name
